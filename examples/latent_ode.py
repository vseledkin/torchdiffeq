--- conflicted
+++ resolved
@@ -47,7 +47,6 @@
     a, b: parameters of the Archimedean spiral
 
   Returns: 
-<<<<<<< HEAD
     Tuple where first element is true trajectory of size (nspiral, ntotal, 2),
     second element is noisy observations of size (nspiral, nsample, 2),
     third element is timestamps of size (ntotal,),
@@ -92,40 +91,6 @@
   samp_trajs = np.stack(samp_trajs, axis=0)
 
   return orig_trajs, samp_trajs, orig_ts, samp_ts
-=======
-    Tuple where first element is a tensor of size (nspiral, ntotal, 2)
-    for true trajectories, second element is a tensor of size
-    (nspiral, nsample, 2) for noisy observation, third element is
-    a tensor of size (nspiral, ntotal) for all timestamps,
-    and fourth element is a list of length `nspiral` for indices of initial
-    timestamps
-  """
-  # sample a and b from Gaussian
-  ts = np.linspace(start, stop, num=ntotal)  # (ntotal,)
-  rs = a + b * ts  # (ntotal,)
-  xs, ys = rs * np.cos(ts), rs * np.sin(ts)  # (ntotal,)
-  orig_traj = np.stack((xs, ys), axis=1)  # (ntotal, 2)
-
-  # sample starting timestamps
-  samp_t0_ids = []
-  samp_traj = []
-  for _ in range(nspiral):
-    t0_id = np.argmax(
-        npr.multinomial(
-            1, [1. / (ntotal - nsample - 1)] * (ntotal - nsample - 1)))
-    samp_t0_ids.append(t0_id)
-    traj = orig_traj[t0_id:t0_id + nsample, :].copy()
-    traj += npr.randn(*traj.shape) * noise_std
-    samp_traj.append(traj)
-  samp_traj = np.stack(samp_traj, axis=0)
-
-  if to_tensor:
-    orig_traj = torch.from_numpy(orig_traj).float().to(device)
-    samp_traj = torch.from_numpy(samp_traj).float().to(device)
-    ts = torch.from_numpy(ts).float().to(device)
-
-  return orig_traj, samp_traj, ts, samp_t0_ids
->>>>>>> 109ce0cb
 
 
 class LatentODEfunc(nn.Module):
@@ -222,10 +187,6 @@
   nhidden = 20
   rnn_nhidden = 25
   obs_dim = 2
-<<<<<<< HEAD
-=======
-  noise_std = .1
->>>>>>> 109ce0cb
   nspiral = 1000
   start = 0.
   stop = 8 * np.pi
@@ -237,13 +198,8 @@
   device = torch.device('cuda:' + str(args.gpu)
                         if torch.cuda.is_available() else 'cpu')
 
-<<<<<<< HEAD
   # generate toy spiral data
   orig_trajs, samp_trajs, orig_ts, samp_ts = generate_spiral2d(
-=======
-  # generate toy data
-  orig_traj, samp_traj, ts, samp_t0_ids = generate_spiral2d(
->>>>>>> 109ce0cb
       nspiral=nspiral,
       start=start,
       stop=stop,
@@ -267,35 +223,15 @@
     optimizer.zero_grad()
     # backward in time to infer q(z_0)
     h = rec.initHidden().to(device)
-<<<<<<< HEAD
     for t in reversed(range(samp_trajs.size(1))):
       obs = samp_trajs[:, t, :]
-=======
-    for i in reversed(range(samp_traj.size(1))):
-      obs = samp_traj[:, i, :]
->>>>>>> 109ce0cb
       out, h = rec.forward(obs, h)
     qz0_mean, qz0_logvar = out[:, :latent_dim], out[:, latent_dim:]
     epsilon = torch.randn(qz0_mean.size()).to(device)
     z0 = epsilon * torch.exp(.5 * qz0_logvar) + qz0_mean
 
     # forward in time and solve ode for reconstructions
-<<<<<<< HEAD
     pred_z = odeint(func, z0, samp_ts).permute(1, 0, 2)
-=======
-    _min_t0_id, _max_t0_id = min(samp_t0_ids), max(samp_t0_ids)
-    _z0 = z0[np.argmin(samp_t0_ids)]
-    _ts = ts[_min_t0_id:_max_t0_id + nsample]
-    _zs = odeint(func, _z0, _ts)
-
-    pred_z = []
-    for i in range(nspiral):
-      t0_id = samp_t0_ids[i]
-      t0_id_adjust = t0_id - _min_t0_id
-      curr_zs = _zs[t0_id_adjust:t0_id_adjust + nsample]
-      pred_z.append(curr_zs)
-    pred_z = torch.stack(pred_z, dim=0)
->>>>>>> 109ce0cb
     pred_x = dec(pred_z)
 
     # compute loss
